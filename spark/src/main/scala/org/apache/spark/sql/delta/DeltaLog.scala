--- conflicted
+++ resolved
@@ -648,16 +648,6 @@
   /** Helper for creating a log when it stored at the root of the data. */
   def forTable(spark: SparkSession, dataPath: String): DeltaLog = {
     apply(spark, logPathFor(dataPath), Map.empty, new SystemClock)
-  }
-
-  /** Helper for creating a log when it stored at the root of the data. */
-<<<<<<< HEAD
-  def forTable(spark: SparkSession, dataPath: File): DeltaLog = {
-    apply(spark, logPathFor(dataPath), new SystemClock)
-=======
-  def forTable(spark: SparkSession, dataPath: String, options: Map[String, String]): DeltaLog = {
-    apply(spark, logPathFor(dataPath), options, new SystemClock)
->>>>>>> 87f80ce0
   }
 
   /** Helper for creating a log when it stored at the root of the data. */
